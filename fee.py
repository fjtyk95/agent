--- conflicted
+++ resolved
@@ -1,19 +1,26 @@
 from __future__ import annotations
+
+import re
+from typing import Dict, Tuple
+
 import pandas as pd
-import re
 
 __all__ = ["FeeCalculator", "build_fee_lookup"]
 
+
 class FeeCalculator:
-<<<<<<< HEAD
-    """Lookup fees from a fee table DataFrame.
+    """Lookup fees from a fee-table DataFrame.
 
     Parameters
     ----------
     df_fee : pd.DataFrame
-        DataFrame containing columns [from_bank, from_branch, service_id,
-        amount_bin, to_bank, to_branch, fee]. The ``amount_bin`` column should
-        specify ranges as "low-high" or open-ended as "low+".
+        Columns **must** include::
+
+            from_bank, from_branch, service_id,
+            amount_bin, to_bank, to_branch, fee
+
+        where ``amount_bin`` is either "low-high"
+        or open-ended "low+" (e.g. "100000+").
     """
 
     def __init__(self, df_fee: pd.DataFrame) -> None:
@@ -25,34 +32,38 @@
             "to_bank",
             "to_branch",
             "fee",
-=======
-    def __init__(self, df_fee: pd.DataFrame) -> None:
-        required = [
-            "from_bank", "service_id", "amount_bin",
-            "to_bank", "to_branch", "fee",
->>>>>>> 0e11a969
         ]
         missing = [c for c in required if c not in df_fee.columns]
         if missing:
             raise ValueError(f"Missing columns: {missing}")
 
+        # keep a copy to avoid mutating caller’s DataFrame
         self.df_fee = df_fee.copy()
+
+        # Pre-compute numeric bounds for faster filtering
         bounds = self.df_fee["amount_bin"].apply(self._parse_bin)
         self.df_fee["_low"] = bounds.str[0]
         self.df_fee["_high"] = bounds.str[1]
 
+    # ------------------------------------------------------------------ #
+    # Internal helpers
+    # ------------------------------------------------------------------ #
     @staticmethod
     def _parse_bin(bin_str: str) -> tuple[int, float]:
-        m = re.match(r"^(\\d+)\\s*-\\s*(\\d+)$", bin_str)
+        m = re.match(r"^(\d+)\s*-\s*(\d+)$", bin_str)
         if m:
             return int(m.group(1)), float(m.group(2))
-        m = re.match(r"^(\\d+)\\+?$", bin_str)
+
+        m = re.match(r"^(\d+)\+?$", bin_str)
         if m:
-            return int(m.group(1)), float('inf')
+            return int(m.group(1)), float("inf")
+
         raise ValueError(f"Invalid amount_bin: {bin_str}")
 
+    # ------------------------------------------------------------------ #
+    # Public API
+    # ------------------------------------------------------------------ #
     def get_fee(
-<<<<<<< HEAD
         self,
         from_bank: str,
         from_branch: str,
@@ -60,11 +71,8 @@
         amount: int,
         to_bank: str,
         to_branch: str,
-=======
-        self, from_bank: str, service_id: str, amount: int,
-        to_bank: str, to_branch: str
->>>>>>> 0e11a969
     ) -> int:
+        """Return the fee (int, JPY) for a single transfer."""
         df = self.df_fee
         mask = (
             (df["from_bank"] == from_bank)
@@ -81,8 +89,16 @@
         return int(rows.iloc[0]["fee"])
 
 
-def build_fee_lookup(df_fee: pd.DataFrame) -> Dict[Tuple[str, str, str, str, str], int]:
-    """Return mapping from (from_bank, from_branch, to_bank, to_branch, service) to fee."""
+# ---------------------------------------------------------------------- #
+# Convenience builder
+# ---------------------------------------------------------------------- #
+def build_fee_lookup(
+    df_fee: pd.DataFrame,
+) -> Dict[Tuple[str, str, str, str, str], int]:
+    """Return mapping::
+
+        (from_bank, from_branch, to_bank, to_branch, service_id) -> fee
+    """
     calc = FeeCalculator(df_fee)
     lookup: Dict[Tuple[str, str, str, str, str], int] = {}
     for _, row in df_fee.iterrows():
@@ -93,6 +109,5 @@
             row["to_branch"],
             row["service_id"],
         )
-        # Use upper bound of first bin to compute per-unit fee approx if needed
         lookup[key] = int(row["fee"])
     return lookup