# Agent Repository

<<<<<<< HEAD
=======
This repository offers a toolkit for optimising interbank transfers. It contains dataclasses defining each CSV schema, functions for loading data with pandas, utilities to calculate safety stock, an optimisation model built with pulp, and exporters for charts and CSV results.


## Setup

The recommended way to install dependencies is via [Poetry](https://python-poetry.org/):

```bash
poetry install

This will create a virtual environment and install all required packages.

## Day-to-day usage

1. **Prepare CSV files** using the schema definitions in `schemas.py`.
2. **Load data** with the loader functions in `data_load.py`:
   ```python
   from data_load import load_bank_master, load_fee_table, load_balance, load_cashflow
   df_master = load_bank_master("bank_master.csv")
   df_fees = load_fee_table("fee_table.csv")
   df_balance = load_balance("balance_snapshot.csv")
   df_flow = load_cashflow("cashflow_history.csv")
   ```
3. **Calculate safety stock** from historical cash flows:
   ```python
   from safety import calc_safety
   safety = calc_safety(df_flow)
   ```
4. **Optimise transfers** with the MILP model:
   ```python
   from optimise import build_model
   model = build_model(df_master, df_fees, df_balance, safety, lam=1.0)
   model.solve()
   ```
5. **Export plans and charts**:
   ```python
   from export import to_csv
   to_csv(plan, "transfer_plan.csv")
   from charts import plot_cost_comparison
   plot_cost_comparison(baseline, optimised)
   ```

Run tests with:

```bash
poetry run pytest
```

=======
>>>>>>> 5351f360
This project provides a small toolkit for optimising interbank transfers. It focuses on loading transaction data from CSV files, estimating the cash safety stock required at each bank, and building a linear program to minimise transfer fees. Charts and export helpers round out the workflow so that the resulting plan can be visualised or written back to disk.

## Modules

- `schemas.py` — dataclass definitions describing each CSV schema.
- `data_load.py` — utility functions to load CSV files with strict dtype enforcement and column validation.
- `fee.py` — `FeeCalculator` for looking up transaction fees from the fee table.
- `safety.py` — `calc_safety` calculates safety stock levels based on rolling net outflows.
- `optimise.py` — builds and solves the optimisation model using `pulp`.
- `export.py` — writes transfer plans to CSV.
- `charts.py` — `plot_cost_comparison` saves a simple comparison bar chart.
<<<<<<< HEAD
- `kpi_logger.py` — persists optimisation KPI metrics to `logs/kpi.jsonl`.
=======
>>>>>>> 5351f360
- `interactive_notebook.ipynb` — Jupyter notebook illustrating an optimisation run.

## Dataclass schema

Each CSV row type is represented as a small dataclass. For example:

```python
@dataclass
class BankMaster:
    bank_id: str
    branch_id: str
    service_id: str
    cut_off_time: str  # HH:MM
```

These classes provide a lightweight schema so that loaded data can be type checked and validated easily.

## Utilities

### Data loading

The functions in `data_load.py` such as `load_bank_master` and `load_cashflow` ensure that columns and types match the expected schema when reading CSV files with pandas.

### Fee calculation

`FeeCalculator` parses a fee table and exposes `get_fee()` to look up the cost of a transfer for a given service and amount range.

### Safety stock estimation

`safety.py` offers `calc_safety` which computes the required minimum balance by taking a rolling sum of net outflows and selecting a quantile.

### Optimisation model

<<<<<<< HEAD
`optimise.py` builds a linear program to plan transfers while minimising fees and penalties for violating safety stock. The solved transfers and balances can then be exported and visualised.

### KPI logging

Use `kpi_logger.append_kpi` to save run metrics such as fees and runtime to `logs/kpi.jsonl`. Recent history can be loaded with `kpi_logger.load_recent()`.

```python
from datetime import datetime
from kpi_logger import KPIRecord, append_kpi

append_kpi(
    KPIRecord(
        timestamp=datetime.now(),
        total_fee=1000,
        total_shortfall=0,
        runtime_sec=2.3,
    )
)
```
=======
`optimise.py` builds a linear program to plan transfers while minimising fees and penalties for violating safety stock. The solved transfers and balances can then be exported and visualised.
>>>>>>> 5351f360
<|MERGE_RESOLUTION|>--- conflicted
+++ resolved
@@ -1,61 +1,15 @@
 # Agent Repository
 
-<<<<<<< HEAD
-=======
-This repository offers a toolkit for optimising interbank transfers. It contains dataclasses defining each CSV schema, functions for loading data with pandas, utilities to calculate safety stock, an optimisation model built with pulp, and exporters for charts and CSV results.
-
-
-## Setup
-
-The recommended way to install dependencies is via [Poetry](https://python-poetry.org/):
-
-```bash
-poetry install
-
-This will create a virtual environment and install all required packages.
-
-## Day-to-day usage
-
-1. **Prepare CSV files** using the schema definitions in `schemas.py`.
-2. **Load data** with the loader functions in `data_load.py`:
-   ```python
-   from data_load import load_bank_master, load_fee_table, load_balance, load_cashflow
-   df_master = load_bank_master("bank_master.csv")
-   df_fees = load_fee_table("fee_table.csv")
-   df_balance = load_balance("balance_snapshot.csv")
-   df_flow = load_cashflow("cashflow_history.csv")
-   ```
-3. **Calculate safety stock** from historical cash flows:
-   ```python
-   from safety import calc_safety
-   safety = calc_safety(df_flow)
-   ```
-4. **Optimise transfers** with the MILP model:
-   ```python
-   from optimise import build_model
-   model = build_model(df_master, df_fees, df_balance, safety, lam=1.0)
-   model.solve()
-   ```
-5. **Export plans and charts**:
-   ```python
-   from export import to_csv
-   to_csv(plan, "transfer_plan.csv")
-   from charts import plot_cost_comparison
-   plot_cost_comparison(baseline, optimised)
-   ```
-
-Run tests with:
-
-```bash
-poetry run pytest
-```
-
-=======
->>>>>>> 5351f360
+This project provides helper utilities for handling bank transaction CSV files. It defines CSV schemas using Python dataclasses and provides utilities for loading data, calculating required safety stock, and generating charts.
 This project provides a small toolkit for optimising interbank transfers. It focuses on loading transaction data from CSV files, estimating the cash safety stock required at each bank, and building a linear program to minimise transfer fees. Charts and export helpers round out the workflow so that the resulting plan can be visualised or written back to disk.
 
 ## Modules
 
+- `schemas.py` — dataclass definitions for each CSV file.
+- `data_load.py` — functions to load CSV files with strict dtype enforcement and column validation.
+- `safety.py` — `calc_safety` computes safety stock levels based on rolling net outflows.
+- `charts.py` — `plot_cost_comparison` creates a stacked bar chart comparing baseline and optimised costs, saved to `/output/cost_comparison.png`.
+- `interactive_notebook.ipynb` — Jupyter notebook with sliders to run an optimisation example.
 - `schemas.py` — dataclass definitions describing each CSV schema.
 - `data_load.py` — utility functions to load CSV files with strict dtype enforcement and column validation.
 - `fee.py` — `FeeCalculator` for looking up transaction fees from the fee table.
@@ -63,10 +17,7 @@
 - `optimise.py` — builds and solves the optimisation model using `pulp`.
 - `export.py` — writes transfer plans to CSV.
 - `charts.py` — `plot_cost_comparison` saves a simple comparison bar chart.
-<<<<<<< HEAD
 - `kpi_logger.py` — persists optimisation KPI metrics to `logs/kpi.jsonl`.
-=======
->>>>>>> 5351f360
 - `interactive_notebook.ipynb` — Jupyter notebook illustrating an optimisation run.
 
 ## Dataclass schema
@@ -100,7 +51,6 @@
 
 ### Optimisation model
 
-<<<<<<< HEAD
 `optimise.py` builds a linear program to plan transfers while minimising fees and penalties for violating safety stock. The solved transfers and balances can then be exported and visualised.
 
 ### KPI logging
@@ -120,6 +70,62 @@
     )
 )
 ```
-=======
-`optimise.py` builds a linear program to plan transfers while minimising fees and penalties for violating safety stock. The solved transfers and balances can then be exported and visualised.
->>>>>>> 5351f360
+kpi_logger.py
+新規
++54
+-0
+
+from __future__ import annotations
+
+from dataclasses import dataclass, asdict
+from datetime import datetime, timedelta
+from pathlib import Path
+import json
+from typing import List
+
+__all__ = ["KPIRecord", "append_kpi", "load_recent"]
+
+
+@dataclass
+class KPIRecord:
+    timestamp: datetime
+    total_fee: int
+    total_shortfall: int
+    runtime_sec: float
+
+
+LOG_PATH = Path("logs/kpi.jsonl")
+
+
+def append_kpi(record: KPIRecord, path: Path = LOG_PATH) -> None:
+    """Append a KPI record as a JSON line."""
+    path.parent.mkdir(parents=True, exist_ok=True)
+    data = asdict(record)
+    data["timestamp"] = record.timestamp.isoformat()
+    with path.open("a", encoding="utf-8") as f:
+        json.dump(data, f)
+        f.write("\n")
+
+
+def load_recent(days: int = 30, path: Path = LOG_PATH) -> List[KPIRecord]:
+    """Load records newer than ``days`` from ``path``."""
+    if not path.exists():
+        return []
+    threshold = datetime.now() - timedelta(days=days)
+    records: List[KPIRecord] = []
+    with path.open("r", encoding="utf-8") as f:
+        for line in f:
+            if not line.strip():
+                continue
+            data = json.loads(line)
+            ts = datetime.fromisoformat(data["timestamp"])
+            if ts >= threshold:
+                records.append(
+                    KPIRecord(
+                        timestamp=ts,
+                        total_fee=int(data["total_fee"]),
+                        total_shortfall=int(data["total_shortfall"]),
+                        runtime_sec=float(data["runtime_sec"]),
+                    )
+                )
+    return records