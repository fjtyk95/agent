<<<<<<< HEAD
# agent

This repository defines CSV schemas using Python dataclasses and provides utilities.

## Modules

- `schemas.py` -- dataclass definitions for the CSV files.
- `charts.py` -- contains `plot_cost_comparison` that creates a stacked bar chart comparing baseline and optimised cost and saves it to `/output/cost_comparison.png`.
=======
# Agent Repository

This repository provides helper utilities for loading bank-related CSV files and calculating required safety stock levels.

- **schemas.py**: Defines dataclasses describing each CSV schema.
- **data_load.py**: Functions to load each CSV with strict dtype enforcement and column validation.
- **safety.py**: Implements `calc_safety` to compute safety stock based on rolling net outflows.
>>>>>>> 9e678858
<|MERGE_RESOLUTION|>--- conflicted
+++ resolved
@@ -1,18 +1,10 @@
-<<<<<<< HEAD
-# agent
+# Agent Repository
 
-This repository defines CSV schemas using Python dataclasses and provides utilities.
+This repository defines CSV schemas using Python dataclasses and provides utilities for loading data, calculating required safety stock, and generating charts.
 
 ## Modules
 
-- `schemas.py` -- dataclass definitions for the CSV files.
-- `charts.py` -- contains `plot_cost_comparison` that creates a stacked bar chart comparing baseline and optimised cost and saves it to `/output/cost_comparison.png`.
-=======
-# Agent Repository
-
-This repository provides helper utilities for loading bank-related CSV files and calculating required safety stock levels.
-
-- **schemas.py**: Defines dataclasses describing each CSV schema.
-- **data_load.py**: Functions to load each CSV with strict dtype enforcement and column validation.
-- **safety.py**: Implements `calc_safety` to compute safety stock based on rolling net outflows.
->>>>>>> 9e678858
+- **schemas.py**: Dataclass definitions for each CSV file.
+- **data_load.py**: Functions to load CSV files with strict dtype enforcement and column validation.
+- **safety.py**: Implements `calc_safety` to compute safety stock levels based on rolling net outflows.
+- **charts.py**: Contains `plot_cost_comparison` to create a stacked bar chart comparing baseline and optimised costs, saved as `/output/cost_comparison.png`.