# Agent Repository

<<<<<<< HEAD
=======
This project provides helper utilities for handling bank transaction CSV files. It defines CSV schemas using Python dataclasses and provides utilities for loading data, calculating required safety stock, and generating charts.
>>>>>>> 04285a43
This project provides a small toolkit for optimising interbank transfers. It focuses on loading transaction data from CSV files, estimating the cash safety stock required at each bank, and building a linear program to minimise transfer fees. Charts and export helpers round out the workflow so that the resulting plan can be visualised or written back to disk.

## Modules

<<<<<<< HEAD
=======
- `schemas.py` — dataclass definitions for each CSV file.
- `data_load.py` — functions to load CSV files with strict dtype enforcement and column validation.
- `safety.py` — `calc_safety` computes safety stock levels based on rolling net outflows.
- `charts.py` — `plot_cost_comparison` creates a stacked bar chart comparing baseline and optimised costs, saved to `/output/cost_comparison.png`.
- `interactive_notebook.ipynb` — Jupyter notebook with sliders to run an optimisation example.
>>>>>>> 04285a43
- `schemas.py` — dataclass definitions describing each CSV schema.
- `data_load.py` — utility functions to load CSV files with strict dtype enforcement and column validation.
- `fee.py` — `FeeCalculator` for looking up transaction fees from the fee table.
- `safety.py` — `calc_safety` calculates safety stock levels based on rolling net outflows.
- `optimise.py` — builds and solves the optimisation model using `pulp`.
- `export.py` — writes transfer plans to CSV.
- `charts.py` — `plot_cost_comparison` saves a simple comparison bar chart.
- `kpi_logger.py` — persists optimisation KPI metrics to `logs/kpi.jsonl`.
<<<<<<< HEAD
- `monitor.py` — timing utilities with a `Timer` context manager and `timed_run`.
=======
>>>>>>> 04285a43
- `interactive_notebook.ipynb` — Jupyter notebook illustrating an optimisation run.

## Dataclass schema

Each CSV row type is represented as a small dataclass. For example:

```python
@dataclass
class BankMaster:
    bank_id: str
    branch_id: str
    service_id: str
    cut_off_time: str  # HH:MM
```

These classes provide a lightweight schema so that loaded data can be type checked and validated easily.

## Utilities

### Data loading

The functions in `data_load.py` such as `load_bank_master` and `load_cashflow` ensure that columns and types match the expected schema when reading CSV files with pandas.

### Fee calculation

`FeeCalculator` parses a fee table and exposes `get_fee()` to look up the cost of a transfer for a given service and amount range.

### Safety stock estimation

`safety.py` offers `calc_safety` which computes the required minimum balance by taking a rolling sum of net outflows and selecting a quantile.

### Optimisation model

`optimise.py` builds a linear program to plan transfers while minimising fees and penalties for violating safety stock. The solved transfers and balances can then be exported and visualised.

### KPI logging

Use `kpi_logger.append_kpi` to save run metrics such as fees and runtime to `logs/kpi.jsonl`. Recent history can be loaded with `kpi_logger.load_recent()`.

```python
from datetime import datetime
from kpi_logger import KPIRecord, append_kpi

append_kpi(
    KPIRecord(
        timestamp=datetime.now(),
        total_fee=1000,
        total_shortfall=0,
        runtime_sec=2.3,
    )
)
```
<<<<<<< HEAD

### Timing utilities

`monitor.Timer` and `monitor.timed_run` help measure execution time and log the result at INFO level.
=======
kpi_logger.py
新規
+54
-0

from __future__ import annotations

from dataclasses import dataclass, asdict
from datetime import datetime, timedelta
from pathlib import Path
import json
from typing import List

__all__ = ["KPIRecord", "append_kpi", "load_recent"]


@dataclass
class KPIRecord:
    timestamp: datetime
    total_fee: int
    total_shortfall: int
    runtime_sec: float


LOG_PATH = Path("logs/kpi.jsonl")


def append_kpi(record: KPIRecord, path: Path = LOG_PATH) -> None:
    """Append a KPI record as a JSON line."""
    path.parent.mkdir(parents=True, exist_ok=True)
    data = asdict(record)
    data["timestamp"] = record.timestamp.isoformat()
    with path.open("a", encoding="utf-8") as f:
        json.dump(data, f)
        f.write("\n")


def load_recent(days: int = 30, path: Path = LOG_PATH) -> List[KPIRecord]:
    """Load records newer than ``days`` from ``path``."""
    if not path.exists():
        return []
    threshold = datetime.now() - timedelta(days=days)
    records: List[KPIRecord] = []
    with path.open("r", encoding="utf-8") as f:
        for line in f:
            if not line.strip():
                continue
            data = json.loads(line)
            ts = datetime.fromisoformat(data["timestamp"])
            if ts >= threshold:
                records.append(
                    KPIRecord(
                        timestamp=ts,
                        total_fee=int(data["total_fee"]),
                        total_shortfall=int(data["total_shortfall"]),
                        runtime_sec=float(data["runtime_sec"]),
                    )
                )
    return records
>>>>>>> 04285a43
<|MERGE_RESOLUTION|>--- conflicted
+++ resolved
@@ -1,21 +1,9 @@
 # Agent Repository
 
-<<<<<<< HEAD
-=======
-This project provides helper utilities for handling bank transaction CSV files. It defines CSV schemas using Python dataclasses and provides utilities for loading data, calculating required safety stock, and generating charts.
->>>>>>> 04285a43
 This project provides a small toolkit for optimising interbank transfers. It focuses on loading transaction data from CSV files, estimating the cash safety stock required at each bank, and building a linear program to minimise transfer fees. Charts and export helpers round out the workflow so that the resulting plan can be visualised or written back to disk.
 
 ## Modules
 
-<<<<<<< HEAD
-=======
-- `schemas.py` — dataclass definitions for each CSV file.
-- `data_load.py` — functions to load CSV files with strict dtype enforcement and column validation.
-- `safety.py` — `calc_safety` computes safety stock levels based on rolling net outflows.
-- `charts.py` — `plot_cost_comparison` creates a stacked bar chart comparing baseline and optimised costs, saved to `/output/cost_comparison.png`.
-- `interactive_notebook.ipynb` — Jupyter notebook with sliders to run an optimisation example.
->>>>>>> 04285a43
 - `schemas.py` — dataclass definitions describing each CSV schema.
 - `data_load.py` — utility functions to load CSV files with strict dtype enforcement and column validation.
 - `fee.py` — `FeeCalculator` for looking up transaction fees from the fee table.
@@ -23,12 +11,8 @@
 - `optimise.py` — builds and solves the optimisation model using `pulp`.
 - `export.py` — writes transfer plans to CSV.
 - `charts.py` — `plot_cost_comparison` saves a simple comparison bar chart.
-- `kpi_logger.py` — persists optimisation KPI metrics to `logs/kpi.jsonl`.
-<<<<<<< HEAD
-- `monitor.py` — timing utilities with a `Timer` context manager and `timed_run`.
-=======
->>>>>>> 04285a43
 - `interactive_notebook.ipynb` — Jupyter notebook illustrating an optimisation run.
+
 
 ## Dataclass schema
 
@@ -80,12 +64,8 @@
     )
 )
 ```
-<<<<<<< HEAD
-
 ### Timing utilities
 
-`monitor.Timer` and `monitor.timed_run` help measure execution time and log the result at INFO level.
-=======
 kpi_logger.py
 新規
 +54
@@ -144,5 +124,4 @@
                         runtime_sec=float(data["runtime_sec"]),
                     )
                 )
-    return records
->>>>>>> 04285a43
+    return records