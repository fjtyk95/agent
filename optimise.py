import pulp
<<<<<<< HEAD
from typing import Iterable, Dict, Tuple, Mapping
=======
from typing import Iterable, Dict, Tuple
from datetime import datetime
>>>>>>> 0e11a969


def build_model(
    banks: Iterable[str],
    branches: Mapping[str, Iterable[str]],
    days: Iterable[str],
    services: Iterable[str],
    net_cash: Dict[Tuple[str, str], int],
    initial_balance: Dict[str, int],
    safety: Dict[str, int],
<<<<<<< HEAD
    fee_lookup: Dict[Tuple[str, str, str, str, str], int],
    lambda_penalty: float = 1.0,
) -> Dict[str, Dict[Tuple[str, str, str, str, str, str], float]]:
=======
    fee_lookup: Dict[Tuple[str, str, str], int],
    cut_off: Dict[Tuple[str, str], str] | None = None,
    lambda_penalty: float = 1.0,
    planning_time: str = "15:00",
) -> Dict[str, Dict[Tuple[str, str, str, str], float]]:
>>>>>>> 0e11a969
    """Build and solve transfer optimisation model.

    Parameters
    ----------
    banks : Iterable[str]
        Bank identifiers.
    branches : Mapping[str, Iterable[str]]
        Branch identifiers for each bank.
    days : Iterable[str]
        Ordered sequence of day labels.
    services : Iterable[str]
        Service identifiers.
    net_cash : Dict[Tuple[str, str], int]
        Net cash flow per (bank, day).
    initial_balance : Dict[str, int]
        Starting balance per bank.
    safety : Dict[str, int]
        Required minimum balance per bank.
<<<<<<< HEAD
    fee_lookup : Dict[Tuple[str, str, str, str, str], int]
        Mapping of (from_bank, from_branch, to_bank, to_branch, service) to unit fee.
=======
    fee_lookup : Dict[Tuple[str, str, str], int]
        Mapping of (from_bank, to_bank, service) to unit fee.
    cut_off : Dict[Tuple[str, str], str], optional
        Mapping of (bank_id, service_id) to HH:MM cut-off time.
        Transfers scheduled after ``planning_time`` settle on the next day.
>>>>>>> 0e11a969
    lambda_penalty : float, default 1.0
        Weight for safety shortfall penalty.
    planning_time : str, default "15:00"
        Time of day when planning decisions are assumed to occur.

    Returns
    -------
    Dict[str, Dict]
        Transfers and balances keyed by variable tuples.
    """
    banks = list(banks)
    days = list(days)
    services = list(services)

    cut_off = cut_off or {}
    plan_time = datetime.strptime(planning_time, "%H:%M").time()
    allow_same_day: Dict[Tuple[str, str], bool] = {}
    for b in banks:
        for s in services:
            t_str = cut_off.get((b, s))
            if t_str is None:
                allow_same_day[(b, s)] = True
            else:
                allow_same_day[(b, s)] = datetime.strptime(t_str, "%H:%M").time() >= plan_time

    # Map each (from_bank, service, day) to the day when funds settle
    effect_day: Dict[Tuple[str, str, str], str] = {}
    for b in banks:
        for s in services:
            for idx, d in enumerate(days):
                if allow_same_day[(b, s)]:
                    effect_day[(b, s, d)] = d
                else:
                    effect_idx = min(idx + 1, len(days) - 1)
                    effect_day[(b, s, d)] = days[effect_idx]

    prob = pulp.LpProblem("fund_transfers", pulp.LpMinimize)

    x: Dict[Tuple[str, str, str, str, str, str], pulp.LpVariable] = {}
    for i in banks:
        for ib in branches.get(i, []):
            for j in banks:
                for jb in branches.get(j, []):
                    if i == j and ib == jb:
                        continue
                    for s in services:
                        for d in days:
                            x[(i, ib, j, jb, s, d)] = pulp.LpVariable(
                                f"x_{i}_{ib}_{j}_{jb}_{s}_{d}", lowBound=0
                            )
    B = pulp.LpVariable.dicts("B", (banks, days), lowBound=0)
    shortfall = pulp.LpVariable.dicts("S", (banks, days), lowBound=0)

    fee_expr = [
        fee_lookup.get((i, ib, j, jb, s), 0) * var
        for (i, ib, j, jb, s, d), var in x.items()
    ]

    penalty_expr = [shortfall[i][d] for i in banks for d in days]

    prob += pulp.lpSum(fee_expr) + lambda_penalty * pulp.lpSum(penalty_expr)

    for i in banks:
        for idx, d in enumerate(days):
            incoming = pulp.lpSum(
<<<<<<< HEAD
                var
                for (fb, fbr, tb, tbr, s, dd), var in x.items()
                if tb == i and dd == d
            )
            outgoing = pulp.lpSum(
                var
                for (fb, fbr, tb, tbr, s, dd), var in x.items()
                if fb == i and dd == d
=======
                x[j][i][s][dp]
                for j in banks
                for s in services
                for dp in days
                if effect_day[(j, s, dp)] == d
            )
            outgoing = pulp.lpSum(
                x[i][j][s][dp]
                for j in banks
                for s in services
                for dp in days
                if effect_day[(i, s, dp)] == d
>>>>>>> 0e11a969
            )
            net = net_cash.get((i, d), 0)
            if idx == 0:
                prev = initial_balance.get(i, 0)
            else:
                prev = B[i][days[idx - 1]]
            prob += B[i][d] == prev + net + incoming - outgoing
            prob += B[i][d] + shortfall[i][d] >= safety.get(i, 0)

    prob.solve(pulp.PULP_CBC_CMD(msg=False))

    transfers = {key: var.value() for key, var in x.items()}
    balances = {(i, d): B[i][d].value() for i in banks for d in days}

    return {"transfers": transfers, "balance": balances}<|MERGE_RESOLUTION|>--- conflicted
+++ resolved
@@ -1,86 +1,67 @@
+from __future__ import annotations
+
+import datetime as dt
+from typing import Dict, Iterable, Mapping, Tuple
+
 import pulp
-<<<<<<< HEAD
-from typing import Iterable, Dict, Tuple, Mapping
-=======
-from typing import Iterable, Dict, Tuple
-from datetime import datetime
->>>>>>> 0e11a969
+
+# --------------------------------------------------------------------------- #
+# Types
+# --------------------------------------------------------------------------- #
+Bank     = str
+Branch   = str
+Service  = str
+DayLabel = str
+XKey     = Tuple[Bank, Branch, Bank, Branch, Service, DayLabel]
+
+__all__ = ["build_model"]
 
 
 def build_model(
-    banks: Iterable[str],
-    branches: Mapping[str, Iterable[str]],
-    days: Iterable[str],
-    services: Iterable[str],
-    net_cash: Dict[Tuple[str, str], int],
-    initial_balance: Dict[str, int],
-    safety: Dict[str, int],
-<<<<<<< HEAD
-    fee_lookup: Dict[Tuple[str, str, str, str, str], int],
-    lambda_penalty: float = 1.0,
-) -> Dict[str, Dict[Tuple[str, str, str, str, str, str], float]]:
-=======
-    fee_lookup: Dict[Tuple[str, str, str], int],
-    cut_off: Dict[Tuple[str, str], str] | None = None,
+    banks: Iterable[Bank],
+    branches: Mapping[Bank, Iterable[Branch]],
+    days: Iterable[DayLabel],
+    services: Iterable[Service],
+    net_cash: Dict[Tuple[Bank, DayLabel], int],
+    initial_balance: Dict[Bank, int],
+    safety: Dict[Bank, int],
+    fee_lookup: Dict[Tuple[Bank, Branch, Bank, Branch, Service], int],
+    *,
+    cut_off: Dict[Tuple[Bank, Service], str] | None = None,
     lambda_penalty: float = 1.0,
     planning_time: str = "15:00",
-) -> Dict[str, Dict[Tuple[str, str, str, str], float]]:
->>>>>>> 0e11a969
-    """Build and solve transfer optimisation model.
-
-    Parameters
-    ----------
-    banks : Iterable[str]
-        Bank identifiers.
-    branches : Mapping[str, Iterable[str]]
-        Branch identifiers for each bank.
-    days : Iterable[str]
-        Ordered sequence of day labels.
-    services : Iterable[str]
-        Service identifiers.
-    net_cash : Dict[Tuple[str, str], int]
-        Net cash flow per (bank, day).
-    initial_balance : Dict[str, int]
-        Starting balance per bank.
-    safety : Dict[str, int]
-        Required minimum balance per bank.
-<<<<<<< HEAD
-    fee_lookup : Dict[Tuple[str, str, str, str, str], int]
-        Mapping of (from_bank, from_branch, to_bank, to_branch, service) to unit fee.
-=======
-    fee_lookup : Dict[Tuple[str, str, str], int]
-        Mapping of (from_bank, to_bank, service) to unit fee.
-    cut_off : Dict[Tuple[str, str], str], optional
-        Mapping of (bank_id, service_id) to HH:MM cut-off time.
-        Transfers scheduled after ``planning_time`` settle on the next day.
->>>>>>> 0e11a969
-    lambda_penalty : float, default 1.0
-        Weight for safety shortfall penalty.
-    planning_time : str, default "15:00"
-        Time of day when planning decisions are assumed to occur.
+) -> Dict[str, Dict]:
+    """
+    Build and solve the transfer-optimisation MILP.
 
     Returns
     -------
-    Dict[str, Dict]
-        Transfers and balances keyed by variable tuples.
+    dict
+        {
+          "transfers": { (from_bank, from_branch, to_bank, to_branch, service, day): amount },
+          "balance":   { (bank, day): balance_after_settlement },
+        }
     """
     banks = list(banks)
-    days = list(days)
+    days = list(days)          # preserve order
     services = list(services)
+    cut_off = cut_off or {}
 
-    cut_off = cut_off or {}
-    plan_time = datetime.strptime(planning_time, "%H:%M").time()
-    allow_same_day: Dict[Tuple[str, str], bool] = {}
-    for b in banks:
-        for s in services:
-            t_str = cut_off.get((b, s))
-            if t_str is None:
-                allow_same_day[(b, s)] = True
-            else:
-                allow_same_day[(b, s)] = datetime.strptime(t_str, "%H:%M").time() >= plan_time
+    # --------------------------------------------------------------------- #
+    # Cut-off判定: 送金が当日 or 翌日 settle するか
+    # --------------------------------------------------------------------- #
+    plan_time = dt.datetime.strptime(planning_time, "%H:%M").time()
 
-    # Map each (from_bank, service, day) to the day when funds settle
-    effect_day: Dict[Tuple[str, str, str], str] = {}
+    allow_same_day: Dict[Tuple[Bank, Service], bool] = {
+        (b, s): dt.datetime.strptime(t_str, "%H:%M").time() >= plan_time
+        if (t_str := cut_off.get((b, s))) is not None
+        else True
+        for b in banks
+        for s in services
+    }
+
+    # sender 視点で「この送金がいつ着金するか」をマッピング
+    effect_day: Dict[Tuple[Bank, Service, DayLabel], DayLabel] = {}
     for b in banks:
         for s in services:
             for idx, d in enumerate(days):
@@ -90,70 +71,75 @@
                     effect_idx = min(idx + 1, len(days) - 1)
                     effect_day[(b, s, d)] = days[effect_idx]
 
+    # --------------------------------------------------------------------- #
+    # 変数定義
+    # --------------------------------------------------------------------- #
     prob = pulp.LpProblem("fund_transfers", pulp.LpMinimize)
 
-    x: Dict[Tuple[str, str, str, str, str, str], pulp.LpVariable] = {}
+    x: Dict[XKey, pulp.LpVariable] = {}
     for i in banks:
         for ib in branches.get(i, []):
             for j in banks:
                 for jb in branches.get(j, []):
-                    if i == j and ib == jb:
+                    if i == j and ib == jb:          # 自己送金は不要
                         continue
                     for s in services:
                         for d in days:
                             x[(i, ib, j, jb, s, d)] = pulp.LpVariable(
                                 f"x_{i}_{ib}_{j}_{jb}_{s}_{d}", lowBound=0
                             )
+
     B = pulp.LpVariable.dicts("B", (banks, days), lowBound=0)
     shortfall = pulp.LpVariable.dicts("S", (banks, days), lowBound=0)
 
+    # --------------------------------------------------------------------- #
+    # 目的関数: 手数料 + ペナルティ
+    # --------------------------------------------------------------------- #
     fee_expr = [
         fee_lookup.get((i, ib, j, jb, s), 0) * var
-        for (i, ib, j, jb, s, d), var in x.items()
+        for (i, ib, j, jb, s, _), var in x.items()
     ]
-
     penalty_expr = [shortfall[i][d] for i in banks for d in days]
-
     prob += pulp.lpSum(fee_expr) + lambda_penalty * pulp.lpSum(penalty_expr)
 
+    # --------------------------------------------------------------------- #
+    # 残高更新制約
+    # --------------------------------------------------------------------- #
     for i in banks:
         for idx, d in enumerate(days):
+            # 着金日が d になる incoming
             incoming = pulp.lpSum(
-<<<<<<< HEAD
                 var
                 for (fb, fbr, tb, tbr, s, dd), var in x.items()
-                if tb == i and dd == d
+                if tb == i and effect_day[(fb, s, dd)] == d
             )
+            # 発信日の outgoing が d に settle
             outgoing = pulp.lpSum(
                 var
                 for (fb, fbr, tb, tbr, s, dd), var in x.items()
-                if fb == i and dd == d
-=======
-                x[j][i][s][dp]
-                for j in banks
-                for s in services
-                for dp in days
-                if effect_day[(j, s, dp)] == d
+                if fb == i and effect_day[(fb, s, dd)] == d
             )
-            outgoing = pulp.lpSum(
-                x[i][j][s][dp]
-                for j in banks
-                for s in services
-                for dp in days
-                if effect_day[(i, s, dp)] == d
->>>>>>> 0e11a969
+
+            net = net_cash.get((i, d), 0)
+            prev_balance = (
+                initial_balance.get(i, 0) if idx == 0 else B[i][days[idx - 1]]
             )
-            net = net_cash.get((i, d), 0)
-            if idx == 0:
-                prev = initial_balance.get(i, 0)
-            else:
-                prev = B[i][days[idx - 1]]
-            prob += B[i][d] == prev + net + incoming - outgoing
-            prob += B[i][d] + shortfall[i][d] >= safety.get(i, 0)
 
+            prob += (
+                B[i][d] == prev_balance + net + incoming - outgoing,
+                f"balance_{i}_{d}",
+            )
+            prob += (
+                B[i][d] + shortfall[i][d] >= safety.get(i, 0),
+                f"safety_{i}_{d}",
+            )
+
+    # --------------------------------------------------------------------- #
+    # 求解
+    # --------------------------------------------------------------------- #
     prob.solve(pulp.PULP_CBC_CMD(msg=False))
 
-    transfers = {key: var.value() for key, var in x.items()}
+    transfers = {k: v.value() for k, v in x.items() if v.value() > 0}
     balances = {(i, d): B[i][d].value() for i in banks for d in days}
 
     return {"transfers": transfers, "balance": balances}